/**
 * Copyright 2020 Google Inc. All Rights Reserved.
 * Licensed under the Apache License, Version 2.0 (the "License");
 * you may not use this file except in compliance with the License.
 * You may obtain a copy of the License at
 *     http://www.apache.org/licenses/LICENSE-2.0
 * Unless required by applicable law or agreed to in writing, software
 * distributed under the License is distributed on an "AS IS" BASIS,
 * WITHOUT WARRANTIES OR CONDITIONS OF ANY KIND, either express or implied.
 * See the License for the specific language governing permissions and
 * limitations under the License.
 */

import * as WebCodecs from '../util/web-codecs';
import { drawableToImageData } from './canvas';

/**
 * Compare two objects, returning a boolean indicating if
 * they have the same properties and strictly equal values.
 */
export function shallowEqual(one: any, two: any) {
  for (const i in one) if (one[i] !== two[i]) return false;
  for (const i in two) if (!(i in one)) return false;
  return true;
}

async function decodeImage(url: string): Promise<HTMLImageElement> {
  const img = new Image();
  img.decoding = 'async';
  img.src = url;
  const loaded = new Promise<void>((resolve, reject) => {
    img.onload = () => resolve();
    img.onerror = () => reject(Error('Image loading error'));
  });

  if (img.decode) {
    // Nice off-thread way supported in Safari/Chrome.
    // Safari throws on decode if the source is SVG.
    // https://bugs.webkit.org/show_bug.cgi?id=188347
    await img.decode().catch(() => null);
  }

  // Always await loaded, as we may have bailed due to the Safari bug above.
  await loaded;
  return img;
}

/** Caches results from canDecodeImageType */
const canDecodeCache = new Map<string, Promise<boolean>>();

/**
 * Tests whether the browser supports a particular image mime type.
 *
 * @param type Mimetype
 * @example await canDecodeImageType('image/avif')
 */
export function canDecodeImageType(type: string): Promise<boolean> {
  if (!canDecodeCache.has(type)) {
    const resultPromise = (async () => {
      const picture = document.createElement('picture');
      const img = document.createElement('img');
      const source = document.createElement('source');
      source.srcset = 'data:,x';
      source.type = type;
      picture.append(source, img);

      // Wait a single microtick just for the `img.currentSrc` to get populated.
      await 0;
      // At this point `img.currentSrc` will contain "data:,x" if format is supported and ""
      // otherwise.
      return !!img.currentSrc;
    })();

    canDecodeCache.set(type, resultPromise);
  }

  return canDecodeCache.get(type)!;
}

export function blobToArrayBuffer(blob: Blob): Promise<ArrayBuffer> {
  return new Response(blob).arrayBuffer();
}

export function blobToText(blob: Blob): Promise<string> {
  return new Response(blob).text();
}

const magicNumberMapInput = [
  [/^%PDF-/, 'application/pdf'],
  [/^GIF87a/, 'image/gif'],
  [/^GIF89a/, 'image/gif'],
  [/^\x89PNG\x0D\x0A\x1A\x0A/, 'image/png'],
  [/^\xFF\xD8\xFF/, 'image/jpeg'],
  [/^BM/, 'image/bmp'],
  [/^I I/, 'image/tiff'],
  [/^II*/, 'image/tiff'],
  [/^MM\x00*/, 'image/tiff'],
  [/^RIFF....WEBPVP8[LX ]/, 'image/webp'],
  [/^\xF4\xFF\x6F/, 'image/webp2'],
  [/^\x00\x00\x00 ftypavif\x00\x00\x00\x00/, 'image/avif'],
  [/^\xff\x0a/, 'image/jxl'],
  [/^\x00\x00\x00\x0cJXL \x0d\x0a\x87\x0a/, 'image/jxl'],
  [/^«KTX 20»\r\n/, 'image/ktx2'],
] as const;

export type ImageMimeTypes = typeof magicNumberMapInput[number][1];

const magicNumberToMimeType = new Map<RegExp, ImageMimeTypes>(
  magicNumberMapInput,
);

export async function sniffMimeType(blob: Blob): Promise<ImageMimeTypes | ''> {
  const firstChunk = await blobToArrayBuffer(blob.slice(0, 16));
  const firstChunkString = Array.from(new Uint8Array(firstChunk))
    .map((v) => String.fromCodePoint(v))
    .join('');
  for (const [detector, mimeType] of magicNumberToMimeType) {
    if (detector.test(firstChunkString)) {
      return mimeType;
    }
  }
  return '';
}

export async function blobToImg(blob: Blob): Promise<HTMLImageElement> {
  const url = URL.createObjectURL(blob);

  try {
    return await decodeImage(url);
  } finally {
    URL.revokeObjectURL(url);
  }
}

export async function builtinDecode(
  signal: AbortSignal,
  blob: Blob,
  mimeType: string,
): Promise<ImageData> {
  // If WebCodecs are supported, use that.
  if (await WebCodecs.isTypeSupported(mimeType)) {
    assertSignal(signal);
    try {
      return await abortable(signal, WebCodecs.decode(blob, mimeType));
    } catch (e) {}
  }
  assertSignal(signal);

  // Prefer createImageBitmap as it's the off-thread option for Firefox.
  const drawable = await abortable<HTMLImageElement | ImageBitmap>(
    signal,
    'createImageBitmap' in self ? createImageBitmap(blob) : blobToImg(blob),
  );
  return drawableToImageData(drawable);
}

/**
 * @param field An HTMLInputElement, but the casting is done here to tidy up onChange.
 * @param defaultVal Value to return if 'field' doesn't exist.
 */
export function inputFieldValueAsNumber(
  field: any,
  defaultVal: number = 0,
): number {
  if (!field) return defaultVal;
  return Number(inputFieldValue(field));
}

/**
 * @param field An HTMLInputElement, but the casting is done here to tidy up onChange.
 * @param defaultVal Value to return if 'field' doesn't exist.
 */
export function inputFieldCheckedAsNumber(
  field: any,
  defaultVal: number = 0,
): number {
  if (!field) return defaultVal;
  return Number(inputFieldChecked(field));
}

/**
 * @param field An HTMLInputElement, but the casting is done here to tidy up onChange.
 * @param defaultVal Value to return if 'field' doesn't exist.
 */
export function inputFieldChecked(
  field: any,
  defaultVal: boolean = false,
): boolean {
  if (!field) return defaultVal;
  return (field as HTMLInputElement).checked;
}

/**
 * @param field An HTMLInputElement, but the casting is done here to tidy up onChange.
 * @param defaultVal Value to return if 'field' doesn't exist.
 */
export function inputFieldValue(field: any, defaultVal: string = ''): string {
  if (!field) return defaultVal;
  return (field as HTMLInputElement).value;
}

/**
 * Creates a promise that resolves when the user types the konami code.
 */
export function konami(): Promise<void> {
  return new Promise((resolve) => {
    // Keycodes for: ↑ ↑ ↓ ↓ ← → ← → B A
    const expectedPattern = '38384040373937396665';
    let rollingPattern = '';

    const listener = (event: KeyboardEvent) => {
      rollingPattern += event.keyCode;
      rollingPattern = rollingPattern.slice(-expectedPattern.length);
      if (rollingPattern === expectedPattern) {
        window.removeEventListener('keydown', listener);
        resolve();
      }
    };

    window.addEventListener('keydown', listener);
  });
}

interface TransitionOptions {
  from?: number;
  to?: number;
  duration?: number;
  easing?: string;
}

export async function transitionHeight(
  el: HTMLElement,
  opts: TransitionOptions,
): Promise<void> {
  const {
    from = el.getBoundingClientRect().height,
    to = el.getBoundingClientRect().height,
    duration = 1000,
    easing = 'ease-in-out',
  } = opts;

  if (from === to || duration === 0) {
    el.style.height = to + 'px';
    return;
  }

  el.style.height = from + 'px';
  // Force a style calc so the browser picks up the start value.
  getComputedStyle(el).transform;
  el.style.transition = `height ${duration}ms ${easing}`;
  el.style.height = to + 'px';

  return new Promise<void>((resolve) => {
    const listener = (event: Event) => {
      if (event.target !== el) return;
      el.style.transition = '';
      el.removeEventListener('transitionend', listener);
      el.removeEventListener('transitioncancel', listener);
      resolve();
    };

    el.addEventListener('transitionend', listener);
    el.addEventListener('transitioncancel', listener);
  });
}

/**
 * Simple event listener that prevents the default.
 */
export function preventDefault(event: Event) {
  event.preventDefault();
}

/**
 * Throw an abort error if a signal is aborted.
 */
export function assertSignal(signal: AbortSignal) {
  if (signal.aborted) throw new DOMException('AbortError', 'AbortError');
}

/**
 * Take a signal and promise, and returns a promise that rejects with an AbortError if the abort is
 * signalled, otherwise resolves with the promise.
 */
export async function abortable<T>(
  signal: AbortSignal,
  promise: Promise<T>,
): Promise<T> {
  assertSignal(signal);
  return Promise.race([
    promise,
    new Promise<T>((_, reject) => {
      signal.addEventListener('abort', () =>
        reject(new DOMException('AbortError', 'AbortError')),
      );
    }),
  ]);
<<<<<<< HEAD
}

/**
 * Test whether <canvas> can encode to a particular type.
 */
export async function canvasEncodeTest(mimeType: string): Promise<boolean> {
  try {
    const blob = await canvasEncode(new ImageData(1, 1), mimeType);
    // According to the spec, the blob should be null if the format isn't supported…
    if (!blob) return false;
    // …but Safari & Firefox fall back to PNG, so we need to check the mime type.
    return blob.type === mimeType;
  } catch (err) {
    return false;
  }
}

export function clamp(min: number, v: number, max: number): number {
  if (v < min) {
    return min;
  }
  if (v > max) {
    return max;
  }
  return v;
=======
>>>>>>> ed03a37f
}<|MERGE_RESOLUTION|>--- conflicted
+++ resolved
@@ -295,7 +295,6 @@
       );
     }),
   ]);
-<<<<<<< HEAD
 }
 
 /**
@@ -321,6 +320,4 @@
     return max;
   }
   return v;
-=======
->>>>>>> ed03a37f
 }