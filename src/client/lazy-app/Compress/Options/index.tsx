--- conflicted
+++ resolved
@@ -23,11 +23,8 @@
 import { generateCliInvocation } from '../../util/cli-invocation-generator';
 
 interface Props {
-<<<<<<< HEAD
   index: 0 | 1;
-=======
   showSnack: SnackBarElement['showSnackbar'];
->>>>>>> 8105633c
   mobileView: boolean;
   source?: SourceImage;
   encoderState?: EncoderState;
@@ -109,10 +106,10 @@
     );
   };
 
-<<<<<<< HEAD
   private onEncoderOptionsChange = (newOptions: EncoderOptions) => {
     this.props.onEncoderOptionsChange(this.props.index, newOptions);
-=======
+  };
+
   private onCreateCLIInvocation = () => {
     if (!this.props.encoderState) {
       return;
@@ -127,7 +124,6 @@
     } catch (e) {
       this.props.showSnack(e);
     }
->>>>>>> 8105633c
   };
 
   render(
