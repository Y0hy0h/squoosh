--- conflicted
+++ resolved
@@ -820,8 +820,7 @@
   }
 
   render(
-<<<<<<< HEAD
-    { onBack }: Props,
+    { onBack, showSnack }: Props,
     {
       loading,
       sides,
@@ -831,10 +830,6 @@
       transform,
       preprocessorState,
     }: State,
-=======
-    { onBack, showSnack }: Props,
-    { loading, sides, source, mobileView, preprocessorState }: State,
->>>>>>> 8105633c
   ) {
     const [leftSide, rightSide] = sides;
     const [leftImageData, rightImageData] = sides.map((i) => i.data);
@@ -843,11 +838,8 @@
 
     const options = sides.map((side, index) => (
       <Options
-<<<<<<< HEAD
         index={index as 0 | 1}
-=======
         showSnack={showSnack}
->>>>>>> 8105633c
         source={source}
         mobileView={mobileView}
         processorState={side.latestSettings.processorState}
